--- conflicted
+++ resolved
@@ -422,12 +422,6 @@
 
         GetDirectoryEnvironment get_directory_environment = 382;
         DirectoryEnvironment directory_environment = 383;
-<<<<<<< HEAD
-        SemanticTokensFull semantic_tokens_full = 384;
-        SemanticTokensFullResponse semantic_tokens_full_response = 385;
-        SemanticTokensDelta semantic_tokens_delta = 386;
-        SemanticTokensDeltaResponse semantic_tokens_delta_response = 387; // current max
-=======
 
         GetTreeDiff get_tree_diff = 384;
         GetTreeDiffResponse get_tree_diff_response = 385;
@@ -457,8 +451,11 @@
         GitRemoveRemote git_remove_remote = 403;
 
         TrustWorktrees trust_worktrees = 404;
-        RestrictWorktrees restrict_worktrees = 405; // current max
->>>>>>> 637ff342
+        RestrictWorktrees restrict_worktrees = 405;
+        SemanticTokensFull semantic_tokens_full = 406;
+        SemanticTokensFullResponse semantic_tokens_full_response = 407;
+        SemanticTokensDelta semantic_tokens_delta = 408;
+        SemanticTokensDeltaResponse semantic_tokens_delta_response = 409; // current max
     }
 
     reserved 87 to 88, 396;
