--- conflicted
+++ resolved
@@ -422,19 +422,16 @@
 
         GetDirectoryEnvironment get_directory_environment = 382;
         DirectoryEnvironment directory_environment = 383;
-<<<<<<< HEAD
         SemanticTokensFull semantic_tokens_full = 384;
         SemanticTokensFullResponse semantic_tokens_full_response = 385;
         SemanticTokensDelta semantic_tokens_delta = 386;
-        SemanticTokensDeltaResponse semantic_tokens_delta_response = 387; // current max
-=======
-
-        GetTreeDiff get_tree_diff = 384;
-        GetTreeDiffResponse get_tree_diff_response = 385;
-
-        GetBlobContent get_blob_content = 386;
-        GetBlobContentResponse get_blob_content_response = 387; // current max
->>>>>>> 7644e797
+        SemanticTokensDeltaResponse semantic_tokens_delta_response = 387;
+
+        GetTreeDiff get_tree_diff = 388;
+        GetTreeDiffResponse get_tree_diff_response = 389;
+
+        GetBlobContent get_blob_content = 390;
+        GetBlobContentResponse get_blob_content_response = 391; // current max
     }
 
     reserved 87 to 88;
