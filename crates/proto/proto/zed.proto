--- conflicted
+++ resolved
@@ -420,15 +420,12 @@
 
         RemoteStarted remote_started = 381;
 
-<<<<<<< HEAD
-        SemanticTokensFull semantic_tokens_full = 382;
-        SemanticTokensFullResponse semantic_tokens_full_response = 383;
-        SemanticTokensDelta semantic_tokens_delta = 384;
-        SemanticTokensDeltaResponse semantic_tokens_delta_response = 385; // current max
-=======
         GetDirectoryEnvironment get_directory_environment = 382;
-        DirectoryEnvironment directory_environment = 383; // current max
->>>>>>> b7112320
+        DirectoryEnvironment directory_environment = 383;
+        SemanticTokensFull semantic_tokens_full = 384;
+        SemanticTokensFullResponse semantic_tokens_full_response = 385;
+        SemanticTokensDelta semantic_tokens_delta = 386;
+        SemanticTokensDeltaResponse semantic_tokens_delta_response = 387; // current max
     }
 
     reserved 87 to 88;
