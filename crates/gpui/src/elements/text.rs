--- conflicted
+++ resolved
@@ -7,12 +7,7 @@
     },
     json::{ToJson, Value},
     text_layout::{Line, RunStyle, ShapedBoundary},
-<<<<<<< HEAD
-    Element, FontCache, LayoutContext, PaintContext, SizeConstraint, TextLayoutCache, ViewContext,
-    WindowContext,
-=======
     Element, FontCache, SizeConstraint, TextLayoutCache, ViewContext, WindowContext,
->>>>>>> c3a3543e
 };
 use log::warn;
 use serde_json::json;
