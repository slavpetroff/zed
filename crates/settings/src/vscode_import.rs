use crate::*;
use anyhow::{Context as _, Result, anyhow};
use collections::HashMap;
use fs::Fs;
use paths::{cursor_settings_file_paths, vscode_settings_file_paths};
use serde::Deserialize;
use serde_json::{Map, Value};
use std::{
    num::{NonZeroU32, NonZeroUsize},
    path::{Path, PathBuf},
    sync::Arc,
};

#[derive(Clone, Copy, PartialEq, Eq, Debug)]
pub enum VsCodeSettingsSource {
    VsCode,
    Cursor,
}

impl std::fmt::Display for VsCodeSettingsSource {
    fn fmt(&self, f: &mut std::fmt::Formatter<'_>) -> std::fmt::Result {
        match self {
            VsCodeSettingsSource::VsCode => write!(f, "VS Code"),
            VsCodeSettingsSource::Cursor => write!(f, "Cursor"),
        }
    }
}

pub struct VsCodeSettings {
    pub source: VsCodeSettingsSource,
    pub path: Arc<Path>,
    content: Map<String, Value>,
}

impl VsCodeSettings {
    #[cfg(any(test, feature = "test-support"))]
    pub fn from_str(content: &str, source: VsCodeSettingsSource) -> Result<Self> {
        Ok(Self {
            source,
            path: Path::new("/example-path/Code/User/settings.json").into(),
            content: serde_json_lenient::from_str(content)?,
        })
    }

    pub async fn load_user_settings(source: VsCodeSettingsSource, fs: Arc<dyn Fs>) -> Result<Self> {
        let candidate_paths = match source {
            VsCodeSettingsSource::VsCode => vscode_settings_file_paths(),
            VsCodeSettingsSource::Cursor => cursor_settings_file_paths(),
        };
        let mut path = None;
        for candidate_path in candidate_paths.iter() {
            if fs.is_file(candidate_path).await {
                path = Some(candidate_path.clone());
            }
        }
        let Some(path) = path else {
            return Err(anyhow!(
                "No settings file found, expected to find it in one of the following paths:\n{}",
                candidate_paths
                    .into_iter()
                    .map(|path| path.to_string_lossy().into_owned())
                    .collect::<Vec<_>>()
                    .join("\n")
            ));
        };
        let content = fs.load(&path).await.with_context(|| {
            format!(
                "Error loading {} settings file from {}",
                source,
                path.display()
            )
        })?;
        let content = serde_json_lenient::from_str(&content).with_context(|| {
            format!(
                "Error parsing {} settings file from {}",
                source,
                path.display()
            )
        })?;
        Ok(Self {
            source,
            path: path.into(),
            content,
        })
    }

    fn read_value(&self, setting: &str) -> Option<&Value> {
        self.content.get(setting)
    }

    fn read_str(&self, setting: &str) -> Option<&str> {
        self.read_value(setting).and_then(|v| v.as_str())
    }

    fn read_string(&self, setting: &str) -> Option<String> {
        self.read_value(setting)
            .and_then(|v| v.as_str())
            .map(|s| s.to_owned())
    }

    fn read_bool(&self, setting: &str) -> Option<bool> {
        self.read_value(setting).and_then(|v| v.as_bool())
    }

    fn read_f32(&self, setting: &str) -> Option<f32> {
        self.read_value(setting)
            .and_then(|v| v.as_f64())
            .map(|v| v as f32)
    }

    fn read_u64(&self, setting: &str) -> Option<u64> {
        self.read_value(setting).and_then(|v| v.as_u64())
    }

    fn read_usize(&self, setting: &str) -> Option<usize> {
        self.read_value(setting)
            .and_then(|v| v.as_u64())
            .and_then(|v| v.try_into().ok())
    }

    fn read_u32(&self, setting: &str) -> Option<u32> {
        self.read_value(setting)
            .and_then(|v| v.as_u64())
            .and_then(|v| v.try_into().ok())
    }

    fn read_enum<T>(&self, key: &str, f: impl FnOnce(&str) -> Option<T>) -> Option<T> {
        self.content.get(key).and_then(Value::as_str).and_then(f)
    }

    fn read_fonts(&self, key: &str) -> (Option<FontFamilyName>, Option<Vec<FontFamilyName>>) {
        let Some(css_name) = self.content.get(key).and_then(Value::as_str) else {
            return (None, None);
        };

        let mut name_buffer = String::new();
        let mut quote_char: Option<char> = None;
        let mut fonts = Vec::new();
        let mut add_font = |buffer: &mut String| {
            let trimmed = buffer.trim();
            if !trimmed.is_empty() {
                fonts.push(trimmed.to_string().into());
            }

            buffer.clear();
        };

        for ch in css_name.chars() {
            match (ch, quote_char) {
                ('"' | '\'', None) => {
                    quote_char = Some(ch);
                }
                (_, Some(q)) if ch == q => {
                    quote_char = None;
                }
                (',', None) => {
                    add_font(&mut name_buffer);
                }
                _ => {
                    name_buffer.push(ch);
                }
            }
        }

        add_font(&mut name_buffer);
        if fonts.is_empty() {
            return (None, None);
        }
        (Some(fonts.remove(0)), skip_default(fonts))
    }

    pub fn settings_content(&self) -> SettingsContent {
        SettingsContent {
            agent: self.agent_settings_content(),
            agent_servers: None,
            audio: None,
            auto_update: None,
            base_keymap: Some(BaseKeymapContent::VSCode),
            calls: None,
            collaboration_panel: None,
            debugger: None,
            diagnostics: None,
            disable_ai: None,
            editor: self.editor_settings_content(),
            extension: ExtensionSettingsContent::default(),
            file_finder: None,
            git: self.git_settings_content(),
            git_panel: self.git_panel_settings_content(),
            global_lsp_settings: None,
            helix_mode: None,
            image_viewer: None,
            journal: None,
            language_models: None,
            line_indicator_format: None,
            log: None,
            message_editor: None,
            node: self.node_binary_settings(),
            notification_panel: None,
            outline_panel: self.outline_panel_settings_content(),
            preview_tabs: self.preview_tabs_settings_content(),
            project: self.project_settings_content(),
            project_panel: self.project_panel_settings_content(),
            proxy: self.read_string("http.proxy"),
            remote: RemoteSettingsContent::default(),
            repl: None,
            server_url: None,
            session: None,
            status_bar: self.status_bar_settings_content(),
            tab_bar: self.tab_bar_settings_content(),
            tabs: self.item_settings_content(),
            telemetry: self.telemetry_settings_content(),
            terminal: self.terminal_settings_content(),
            theme: Box::new(self.theme_settings_content()),
            title_bar: None,
            vim: None,
            vim_mode: None,
            workspace: self.workspace_settings_content(),
        }
    }

    fn agent_settings_content(&self) -> Option<AgentSettingsContent> {
        let enabled = self.read_bool("chat.agent.enabled");
        skip_default(AgentSettingsContent {
            enabled: enabled,
            button: enabled,
            ..Default::default()
        })
    }

    fn editor_settings_content(&self) -> EditorSettingsContent {
        EditorSettingsContent {
            auto_signature_help: self.read_bool("editor.parameterHints.enabled"),
            autoscroll_on_clicks: None,
            cursor_blink: self.read_enum("editor.cursorBlinking", |s| match s {
                "blink" | "phase" | "expand" | "smooth" => Some(true),
                "solid" => Some(false),
                _ => None,
            }),
            cursor_shape: self.read_enum("editor.cursorStyle", |s| match s {
                "block" => Some(CursorShape::Block),
                "block-outline" => Some(CursorShape::Hollow),
                "line" | "line-thin" => Some(CursorShape::Bar),
                "underline" | "underline-thin" => Some(CursorShape::Underline),
                _ => None,
            }),
            current_line_highlight: self.read_enum("editor.renderLineHighlight", |s| match s {
                "gutter" => Some(CurrentLineHighlight::Gutter),
                "line" => Some(CurrentLineHighlight::Line),
                "all" => Some(CurrentLineHighlight::All),
                _ => None,
            }),
            diagnostics_max_severity: None,
            double_click_in_multibuffer: None,
            drag_and_drop_selection: None,
            excerpt_context_lines: None,
            expand_excerpt_lines: None,
            fast_scroll_sensitivity: self.read_f32("editor.fastScrollSensitivity"),
            sticky_scroll: self.sticky_scroll_content(),
            go_to_definition_fallback: None,
            gutter: self.gutter_content(),
            hide_mouse: None,
            horizontal_scroll_margin: None,
            hover_popover_delay: self.read_u64("editor.hover.delay").map(Into::into),
            hover_popover_enabled: self.read_bool("editor.hover.enabled"),
            inline_code_actions: None,
            jupyter: None,
            lsp_document_colors: None,
            lsp_highlight_debounce: None,
            middle_click_paste: None,
            minimap: self.minimap_content(),
            minimum_contrast_for_highlights: None,
            multi_cursor_modifier: self.read_enum("editor.multiCursorModifier", |s| match s {
                "ctrlCmd" => Some(MultiCursorModifier::CmdOrCtrl),
                "alt" => Some(MultiCursorModifier::Alt),
                _ => None,
            }),
            redact_private_values: None,
            relative_line_numbers: self.read_enum("editor.lineNumbers", |s| match s {
                "relative" => Some(RelativeLineNumbers::Enabled),
                _ => None,
            }),
            rounded_selection: self.read_bool("editor.roundedSelection"),
            scroll_beyond_last_line: None,
            scroll_sensitivity: self.read_f32("editor.mouseWheelScrollSensitivity"),
            scrollbar: self.scrollbar_content(),
            search: self.search_content(),
            search_wrap: None,
            seed_search_query_from_cursor: self.read_enum(
                "editor.find.seedSearchStringFromSelection",
                |s| match s {
                    "always" => Some(SeedQuerySetting::Always),
                    "selection" => Some(SeedQuerySetting::Selection),
                    "never" => Some(SeedQuerySetting::Never),
                    _ => None,
                },
            ),
            selection_highlight: self.read_bool("editor.selectionHighlight"),
            show_signature_help_after_edits: self.read_bool("editor.parameterHints.enabled"),
            snippet_sort_order: None,
            toolbar: None,
            use_smartcase_search: self.read_bool("search.smartCase"),
            vertical_scroll_margin: self.read_f32("editor.cursorSurroundingLines"),
<<<<<<< HEAD
            rainbow_highlighting: None,
=======
            completion_menu_scrollbar: None,
>>>>>>> 637ff342
        }
    }

    fn sticky_scroll_content(&self) -> Option<StickyScrollContent> {
        skip_default(StickyScrollContent {
            enabled: self.read_bool("editor.stickyScroll.enabled"),
        })
    }

    fn gutter_content(&self) -> Option<GutterContent> {
        skip_default(GutterContent {
            line_numbers: self.read_enum("editor.lineNumbers", |s| match s {
                "on" | "relative" => Some(true),
                "off" => Some(false),
                _ => None,
            }),
            min_line_number_digits: None,
            runnables: None,
            breakpoints: None,
            folds: self.read_enum("editor.showFoldingControls", |s| match s {
                "always" | "mouseover" => Some(true),
                "never" => Some(false),
                _ => None,
            }),
        })
    }

    fn scrollbar_content(&self) -> Option<ScrollbarContent> {
        let scrollbar_axes = skip_default(ScrollbarAxesContent {
            horizontal: self.read_enum("editor.scrollbar.horizontal", |s| match s {
                "auto" | "visible" => Some(true),
                "hidden" => Some(false),
                _ => None,
            }),
            vertical: self.read_enum("editor.scrollbar.vertical", |s| match s {
                "auto" | "visible" => Some(true),
                "hidden" => Some(false),
                _ => None,
            }),
        })?;

        Some(ScrollbarContent {
            axes: Some(scrollbar_axes),
            ..Default::default()
        })
    }

    fn search_content(&self) -> Option<SearchSettingsContent> {
        skip_default(SearchSettingsContent {
            include_ignored: self.read_bool("search.useIgnoreFiles"),
            ..Default::default()
        })
    }

    fn minimap_content(&self) -> Option<MinimapContent> {
        let minimap_enabled = self.read_bool("editor.minimap.enabled");
        let autohide = self.read_bool("editor.minimap.autohide");
        let show = match (minimap_enabled, autohide) {
            (Some(true), Some(false)) => Some(ShowMinimap::Always),
            (Some(true), _) => Some(ShowMinimap::Auto),
            (Some(false), _) => Some(ShowMinimap::Never),
            _ => None,
        };

        skip_default(MinimapContent {
            show,
            thumb: self.read_enum("editor.minimap.showSlider", |s| match s {
                "always" => Some(MinimapThumb::Always),
                "mouseover" => Some(MinimapThumb::Hover),
                _ => None,
            }),
            max_width_columns: self
                .read_u32("editor.minimap.maxColumn")
                .and_then(|v| NonZeroU32::new(v)),
            ..Default::default()
        })
    }

    fn git_panel_settings_content(&self) -> Option<GitPanelSettingsContent> {
        skip_default(GitPanelSettingsContent {
            button: self.read_bool("git.enabled"),
            fallback_branch_name: self.read_string("git.defaultBranchName"),
            ..Default::default()
        })
    }

    fn project_settings_content(&self) -> ProjectSettingsContent {
        ProjectSettingsContent {
            all_languages: AllLanguageSettingsContent {
                features: None,
                edit_predictions: self.edit_predictions_settings_content(),
                defaults: self.default_language_settings_content(),
                languages: Default::default(),
                file_types: self.file_types(),
            },
            worktree: self.worktree_settings_content(),
            lsp: Default::default(),
            terminal: None,
            dap: Default::default(),
            context_servers: self.context_servers(),
            load_direnv: None,
            slash_commands: None,
            git_hosting_providers: None,
        }
    }

    fn default_language_settings_content(&self) -> LanguageSettingsContent {
        LanguageSettingsContent {
            allow_rewrap: None,
            always_treat_brackets_as_autoclosed: None,
            auto_indent: None,
            auto_indent_on_paste: self.read_bool("editor.formatOnPaste"),
            code_actions_on_format: None,
            completions: skip_default(CompletionSettingsContent {
                words: self.read_bool("editor.suggest.showWords").map(|b| {
                    if b {
                        WordsCompletionMode::Enabled
                    } else {
                        WordsCompletionMode::Disabled
                    }
                }),
                ..Default::default()
            }),
            debuggers: None,
            edit_predictions_disabled_in: None,
            enable_language_server: None,
            ensure_final_newline_on_save: self.read_bool("files.insertFinalNewline"),
            extend_comment_on_newline: None,
            format_on_save: self.read_bool("editor.guides.formatOnSave").map(|b| {
                if b {
                    FormatOnSave::On
                } else {
                    FormatOnSave::Off
                }
            }),
            formatter: None,
            hard_tabs: self.read_bool("editor.insertSpaces").map(|v| !v),
            indent_guides: skip_default(IndentGuideSettingsContent {
                enabled: self.read_bool("editor.guides.indentation"),
                ..Default::default()
            }),
            inlay_hints: None,
            jsx_tag_auto_close: None,
            language_servers: None,
            linked_edits: self.read_bool("editor.linkedEditing"),
            preferred_line_length: self.read_u32("editor.wordWrapColumn"),
            prettier: None,
            remove_trailing_whitespace_on_save: self.read_bool("editor.trimAutoWhitespace"),
            show_completion_documentation: None,
            colorize_brackets: self.read_bool("editor.bracketPairColorization.enabled"),
            show_completions_on_input: self.read_bool("editor.suggestOnTriggerCharacters"),
            show_edit_predictions: self.read_bool("editor.inlineSuggest.enabled"),
            show_whitespaces: self.read_enum("editor.renderWhitespace", |s| {
                Some(match s {
                    "boundary" => ShowWhitespaceSetting::Boundary,
                    "trailing" => ShowWhitespaceSetting::Trailing,
                    "selection" => ShowWhitespaceSetting::Selection,
                    "all" => ShowWhitespaceSetting::All,
                    _ => ShowWhitespaceSetting::None,
                })
            }),
            show_wrap_guides: None,
            soft_wrap: self.read_enum("editor.wordWrap", |s| match s {
                "on" => Some(SoftWrap::EditorWidth),
                "wordWrapColumn" => Some(SoftWrap::PreferLine),
                "bounded" => Some(SoftWrap::Bounded),
                "off" => Some(SoftWrap::None),
                _ => None,
            }),
            tab_size: self
                .read_u32("editor.tabSize")
                .and_then(|n| NonZeroU32::new(n)),
            tasks: None,
            use_auto_surround: self.read_enum("editor.autoSurround", |s| match s {
                "languageDefined" | "quotes" | "brackets" => Some(true),
                "never" => Some(false),
                _ => None,
            }),
            use_autoclose: None,
            use_on_type_format: self.read_bool("editor.formatOnType"),
            whitespace_map: None,
            wrap_guides: self
                .read_value("editor.rulers")
                .and_then(|v| v.as_array())
                .map(|v| {
                    v.iter()
                        .flat_map(|n| n.as_u64().map(|n| n as usize))
                        .collect()
                }),
            word_diff_enabled: None,
        }
    }

    fn file_types(&self) -> Option<HashMap<Arc<str>, ExtendingVec<String>>> {
        // vscodes file association map is inverted from ours, so we flip the mapping before merging
        let mut associations: HashMap<Arc<str>, ExtendingVec<String>> = HashMap::default();
        let map = self.read_value("files.associations")?.as_object()?;
        for (k, v) in map {
            let Some(v) = v.as_str() else { continue };
            associations.entry(v.into()).or_default().0.push(k.clone());
        }
        skip_default(associations)
    }

    fn edit_predictions_settings_content(&self) -> Option<EditPredictionSettingsContent> {
        let disabled_globs = self
            .read_value("cursor.general.globalCursorIgnoreList")?
            .as_array()?;

        skip_default(EditPredictionSettingsContent {
            disabled_globs: skip_default(
                disabled_globs
                    .iter()
                    .filter_map(|glob| glob.as_str())
                    .map(|s| s.to_string())
                    .collect(),
            ),
            ..Default::default()
        })
    }

    fn outline_panel_settings_content(&self) -> Option<OutlinePanelSettingsContent> {
        skip_default(OutlinePanelSettingsContent {
            file_icons: self.read_bool("outline.icons"),
            folder_icons: self.read_bool("outline.icons"),
            git_status: self.read_bool("git.decorations.enabled"),
            ..Default::default()
        })
    }

    fn node_binary_settings(&self) -> Option<NodeBinarySettings> {
        // this just sets the binary name instead of a full path so it relies on path lookup
        // resolving to the one you want
        skip_default(NodeBinarySettings {
            npm_path: self.read_enum("npm.packageManager", |s| match s {
                v @ ("npm" | "yarn" | "bun" | "pnpm") => Some(v.to_owned()),
                _ => None,
            }),
            ..Default::default()
        })
    }

    fn git_settings_content(&self) -> Option<GitSettings> {
        let inline_blame = self.read_bool("git.blame.editorDecoration.enabled")?;
        skip_default(GitSettings {
            inline_blame: Some(InlineBlameSettings {
                enabled: Some(inline_blame),
                ..Default::default()
            }),
            ..Default::default()
        })
    }

    fn context_servers(&self) -> HashMap<Arc<str>, ContextServerSettingsContent> {
        #[derive(Deserialize)]
        struct VsCodeContextServerCommand {
            command: PathBuf,
            args: Option<Vec<String>>,
            env: Option<HashMap<String, String>>,
            // note: we don't support envFile and type
        }
        let Some(mcp) = self.read_value("mcp").and_then(|v| v.as_object()) else {
            return Default::default();
        };
        mcp.iter()
            .filter_map(|(k, v)| {
                Some((
                    k.clone().into(),
                    ContextServerSettingsContent::Stdio {
                        enabled: true,
                        command: serde_json::from_value::<VsCodeContextServerCommand>(v.clone())
                            .ok()
                            .map(|cmd| ContextServerCommand {
                                path: cmd.command,
                                args: cmd.args.unwrap_or_default(),
                                env: cmd.env,
                                timeout: None,
                            })?,
                    },
                ))
            })
            .collect()
    }

    fn item_settings_content(&self) -> Option<ItemSettingsContent> {
        skip_default(ItemSettingsContent {
            git_status: self.read_bool("git.decorations.enabled"),
            close_position: self.read_enum("workbench.editor.tabActionLocation", |s| match s {
                "right" => Some(ClosePosition::Right),
                "left" => Some(ClosePosition::Left),
                _ => None,
            }),
            file_icons: self.read_bool("workbench.editor.showIcons"),
            activate_on_close: self
                .read_bool("workbench.editor.focusRecentEditorAfterClose")
                .map(|b| {
                    if b {
                        ActivateOnClose::History
                    } else {
                        ActivateOnClose::LeftNeighbour
                    }
                }),
            show_diagnostics: None,
            show_close_button: self
                .read_bool("workbench.editor.tabActionCloseVisibility")
                .map(|b| {
                    if b {
                        ShowCloseButton::Always
                    } else {
                        ShowCloseButton::Hidden
                    }
                }),
        })
    }

    fn preview_tabs_settings_content(&self) -> Option<PreviewTabsSettingsContent> {
        skip_default(PreviewTabsSettingsContent {
            enabled: self.read_bool("workbench.editor.enablePreview"),
            enable_preview_from_project_panel: None,
            enable_preview_from_file_finder: self
                .read_bool("workbench.editor.enablePreviewFromQuickOpen"),
            enable_preview_from_multibuffer: None,
            enable_preview_multibuffer_from_code_navigation: None,
            enable_preview_file_from_code_navigation: None,
            enable_keep_preview_on_code_navigation: self
                .read_bool("workbench.editor.enablePreviewFromCodeNavigation"),
        })
    }

    fn tab_bar_settings_content(&self) -> Option<TabBarSettingsContent> {
        skip_default(TabBarSettingsContent {
            show: self.read_enum("workbench.editor.showTabs", |s| match s {
                "multiple" => Some(true),
                "single" | "none" => Some(false),
                _ => None,
            }),
            show_nav_history_buttons: None,
            show_tab_bar_buttons: self
                .read_str("workbench.editor.editorActionsLocation")
                .and_then(|str| if str == "hidden" { Some(false) } else { None }),
        })
    }

    fn status_bar_settings_content(&self) -> Option<StatusBarSettingsContent> {
        skip_default(StatusBarSettingsContent {
            show: self.read_bool("workbench.statusBar.visible"),
            active_language_button: None,
            cursor_position_button: None,
            line_endings_button: None,
        })
    }

    fn project_panel_settings_content(&self) -> Option<ProjectPanelSettingsContent> {
        let mut project_panel_settings = ProjectPanelSettingsContent {
            auto_fold_dirs: self.read_bool("explorer.compactFolders"),
            auto_reveal_entries: self.read_bool("explorer.autoReveal"),
            button: None,
            default_width: None,
            dock: None,
            drag_and_drop: None,
            entry_spacing: None,
            file_icons: None,
            folder_icons: None,
            git_status: self.read_bool("git.decorations.enabled"),
            hide_gitignore: self.read_bool("explorer.excludeGitIgnore"),
            hide_hidden: None,
            hide_root: None,
            indent_guides: None,
            indent_size: None,
            scrollbar: None,
            show_diagnostics: self
                .read_bool("problems.decorations.enabled")
                .and_then(|b| if b { Some(ShowDiagnostics::Off) } else { None }),
            sort_mode: None,
            starts_open: None,
            sticky_scroll: None,
            auto_open: None,
        };

        if let (Some(false), Some(false)) = (
            self.read_bool("explorer.decorations.badges"),
            self.read_bool("explorer.decorations.colors"),
        ) {
            project_panel_settings.git_status = Some(false);
            project_panel_settings.show_diagnostics = Some(ShowDiagnostics::Off);
        }

        skip_default(project_panel_settings)
    }

    fn telemetry_settings_content(&self) -> Option<TelemetrySettingsContent> {
        self.read_enum("telemetry.telemetryLevel", |level| {
            let (metrics, diagnostics) = match level {
                "all" => (true, true),
                "error" | "crash" => (false, true),
                "off" => (false, false),
                _ => return None,
            };
            Some(TelemetrySettingsContent {
                metrics: Some(metrics),
                diagnostics: Some(diagnostics),
            })
        })
    }

    fn terminal_settings_content(&self) -> Option<TerminalSettingsContent> {
        let (font_family, font_fallbacks) = self.read_fonts("terminal.integrated.fontFamily");
        skip_default(TerminalSettingsContent {
            alternate_scroll: None,
            blinking: self
                .read_bool("terminal.integrated.cursorBlinking")
                .map(|b| {
                    if b {
                        TerminalBlink::On
                    } else {
                        TerminalBlink::Off
                    }
                }),
            button: None,
            copy_on_select: self.read_bool("terminal.integrated.copyOnSelection"),
            cursor_shape: self.read_enum("terminal.integrated.cursorStyle", |s| match s {
                "block" => Some(CursorShapeContent::Block),
                "line" => Some(CursorShapeContent::Bar),
                "underline" => Some(CursorShapeContent::Underline),
                _ => None,
            }),
            default_height: None,
            default_width: None,
            dock: None,
            font_fallbacks,
            font_family,
            font_features: None,
            font_size: self.read_f32("terminal.integrated.fontSize"),
            font_weight: None,
            keep_selection_on_copy: None,
            line_height: self
                .read_f32("terminal.integrated.lineHeight")
                .map(|lh| TerminalLineHeight::Custom(lh)),
            max_scroll_history_lines: self.read_usize("terminal.integrated.scrollback"),
            minimum_contrast: None,
            option_as_meta: self.read_bool("terminal.integrated.macOptionIsMeta"),
            project: self.project_terminal_settings_content(),
            scrollbar: None,
            scroll_multiplier: None,
            toolbar: None,
        })
    }

    fn project_terminal_settings_content(&self) -> ProjectTerminalSettingsContent {
        #[cfg(target_os = "windows")]
        let platform = "windows";
        #[cfg(target_os = "linux")]
        let platform = "linux";
        #[cfg(target_os = "macos")]
        let platform = "osx";
        #[cfg(target_os = "freebsd")]
        let platform = "freebsd";
        let env = self
            .read_value(&format!("terminal.integrated.env.{platform}"))
            .and_then(|v| v.as_object())
            .map(|v| {
                v.iter()
                    .map(|(k, v)| (k.clone(), v.to_string()))
                    // zed does not support substitutions, so this can break env vars
                    .filter(|(_, v)| !v.contains('$'))
                    .collect()
            });

        ProjectTerminalSettingsContent {
            // TODO: handle arguments
            shell: self
                .read_string(&format!("terminal.integrated.{platform}Exec"))
                .map(|s| Shell::Program(s)),
            working_directory: None,
            env,
            detect_venv: None,
            path_hyperlink_regexes: None,
            path_hyperlink_timeout_ms: None,
        }
    }

    fn theme_settings_content(&self) -> ThemeSettingsContent {
        let (buffer_font_family, buffer_font_fallbacks) = self.read_fonts("editor.fontFamily");
        ThemeSettingsContent {
            ui_font_size: None,
            ui_font_family: None,
            ui_font_fallbacks: None,
            ui_font_features: None,
            ui_font_weight: None,
            buffer_font_family,
            buffer_font_fallbacks,
            buffer_font_size: self.read_f32("editor.fontSize"),
            buffer_font_weight: self.read_f32("editor.fontWeight").map(|w| w.into()),
            buffer_line_height: None,
            buffer_font_features: None,
            agent_ui_font_size: None,
            agent_buffer_font_size: None,
            theme: None,
            icon_theme: None,
            ui_density: None,
            unnecessary_code_fade: None,
            experimental_theme_overrides: None,
            theme_overrides: Default::default(),
        }
    }

    fn workspace_settings_content(&self) -> WorkspaceSettingsContent {
        WorkspaceSettingsContent {
            active_pane_modifiers: self.active_pane_modifiers(),
            autosave: self.read_enum("files.autoSave", |s| match s {
                "off" => Some(AutosaveSetting::Off),
                "afterDelay" => Some(AutosaveSetting::AfterDelay {
                    milliseconds: self
                        .read_value("files.autoSaveDelay")
                        .and_then(|v| v.as_u64())
                        .unwrap_or(1000)
                        .into(),
                }),
                "onFocusChange" => Some(AutosaveSetting::OnFocusChange),
                "onWindowChange" => Some(AutosaveSetting::OnWindowChange),
                _ => None,
            }),
            bottom_dock_layout: None,
            centered_layout: None,
            close_on_file_delete: None,
            command_aliases: Default::default(),
            confirm_quit: self.read_enum("window.confirmBeforeClose", |s| match s {
                "always" | "keyboardOnly" => Some(true),
                "never" => Some(false),
                _ => None,
            }),
            drop_target_size: None,
            // workbench.editor.limit contains "enabled", "value", and "perEditorGroup"
            // our semantics match if those are set to true, some N, and true respectively.
            // we'll ignore "perEditorGroup" for now since we only support a global max
            max_tabs: if self.read_bool("workbench.editor.limit.enabled") == Some(true) {
                self.read_usize("workbench.editor.limit.value")
                    .and_then(|n| NonZeroUsize::new(n))
            } else {
                None
            },
            on_last_window_closed: None,
            pane_split_direction_horizontal: None,
            pane_split_direction_vertical: None,
            resize_all_panels_in_dock: None,
            restore_on_file_reopen: self.read_bool("workbench.editor.restoreViewState"),
            restore_on_startup: None,
            window_decorations: None,
            show_call_status_icon: None,
            use_system_path_prompts: self.read_bool("files.simpleDialog.enable"),
            use_system_prompts: None,
            use_system_window_tabs: self.read_bool("window.nativeTabs"),
            when_closing_with_no_tabs: self.read_bool("window.closeWhenEmpty").map(|b| {
                if b {
                    CloseWindowWhenNoItems::CloseWindow
                } else {
                    CloseWindowWhenNoItems::KeepWindowOpen
                }
            }),
            zoomed_padding: None,
        }
    }

    fn active_pane_modifiers(&self) -> Option<ActivePaneModifiers> {
        if self.read_bool("accessibility.dimUnfocused.enabled") == Some(true)
            && let Some(opacity) = self.read_f32("accessibility.dimUnfocused.opacity")
        {
            Some(ActivePaneModifiers {
                border_size: None,
                inactive_opacity: Some(InactiveOpacity(opacity)),
            })
        } else {
            None
        }
    }

    fn worktree_settings_content(&self) -> WorktreeSettingsContent {
        WorktreeSettingsContent {
            project_name: None,
            prevent_sharing_in_public_channels: false,
            file_scan_exclusions: self
                .read_value("files.watcherExclude")
                .and_then(|v| v.as_array())
                .map(|v| {
                    v.iter()
                        .filter_map(|n| n.as_str().map(str::to_owned))
                        .collect::<Vec<_>>()
                })
                .filter(|r| !r.is_empty()),
            file_scan_inclusions: self
                .read_value("files.watcherInclude")
                .and_then(|v| v.as_array())
                .map(|v| {
                    v.iter()
                        .filter_map(|n| n.as_str().map(str::to_owned))
                        .collect::<Vec<_>>()
                })
                .filter(|r| !r.is_empty()),
            private_files: None,
            hidden_files: None,
        }
    }
}

fn skip_default<T: Default + PartialEq>(value: T) -> Option<T> {
    if value == T::default() {
        None
    } else {
        Some(value)
    }
}<|MERGE_RESOLUTION|>--- conflicted
+++ resolved
@@ -300,11 +300,8 @@
             toolbar: None,
             use_smartcase_search: self.read_bool("search.smartCase"),
             vertical_scroll_margin: self.read_f32("editor.cursorSurroundingLines"),
-<<<<<<< HEAD
             rainbow_highlighting: None,
-=======
             completion_menu_scrollbar: None,
->>>>>>> 637ff342
         }
     }
 
