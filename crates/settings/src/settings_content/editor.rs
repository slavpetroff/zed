use std::fmt::Display;
use std::num;

use collections::HashMap;
use schemars::JsonSchema;
use serde::{Deserialize, Serialize};
use settings_macros::{MergeFrom, with_fallible_options};

use crate::{
    DelayMs, DiagnosticSeverityContent, ShowScrollbar, serialize_f32_with_two_decimal_places,
};

#[with_fallible_options]
#[derive(Debug, Clone, Default, PartialEq, Serialize, Deserialize, JsonSchema, MergeFrom)]
pub struct EditorSettingsContent {
    /// Whether the cursor blinks in the editor.
    ///
    /// Default: true
    pub cursor_blink: Option<bool>,
    /// Cursor shape for the default editor.
    /// Can be "bar", "block", "underline", or "hollow".
    ///
    /// Default: bar
    pub cursor_shape: Option<CursorShape>,
    /// Determines when the mouse cursor should be hidden in an editor or input box.
    ///
    /// Default: on_typing_and_movement
    pub hide_mouse: Option<HideMouseMode>,
    /// Determines how snippets are sorted relative to other completion items.
    ///
    /// Default: inline
    pub snippet_sort_order: Option<SnippetSortOrder>,
    /// How to highlight the current line in the editor.
    ///
    /// Default: all
    pub current_line_highlight: Option<CurrentLineHighlight>,
    /// Whether to highlight all occurrences of the selected text in an editor.
    ///
    /// Default: true
    pub selection_highlight: Option<bool>,
    /// Whether the text selection should have rounded corners.
    ///
    /// Default: true
    pub rounded_selection: Option<bool>,
    /// The debounce delay before querying highlights from the language
    /// server based on the current cursor location.
    ///
    /// Default: 75
    pub lsp_highlight_debounce: Option<DelayMs>,
    /// Whether to show the informational hover box when moving the mouse
    /// over symbols in the editor.
    ///
    /// Default: true
    pub hover_popover_enabled: Option<bool>,
    /// Time to wait in milliseconds before showing the informational hover box.
    ///
    /// Default: 300
    pub hover_popover_delay: Option<DelayMs>,
    /// Toolbar related settings
    pub toolbar: Option<ToolbarContent>,
    /// Scrollbar related settings
    pub scrollbar: Option<ScrollbarContent>,
    /// Minimap related settings
    pub minimap: Option<MinimapContent>,
    /// Gutter related settings
    pub gutter: Option<GutterContent>,
    /// Whether the editor will scroll beyond the last line.
    ///
    /// Default: one_page
    pub scroll_beyond_last_line: Option<ScrollBeyondLastLine>,
    /// The number of lines to keep above/below the cursor when auto-scrolling.
    ///
    /// Default: 3.
    #[serde(serialize_with = "crate::serialize_optional_f32_with_two_decimal_places")]
    pub vertical_scroll_margin: Option<f32>,
    /// Whether to scroll when clicking near the edge of the visible text area.
    ///
    /// Default: false
    pub autoscroll_on_clicks: Option<bool>,
    /// The number of characters to keep on either side when scrolling with the mouse.
    ///
    /// Default: 5.
    #[serde(serialize_with = "crate::serialize_optional_f32_with_two_decimal_places")]
    pub horizontal_scroll_margin: Option<f32>,
    /// Scroll sensitivity multiplier. This multiplier is applied
    /// to both the horizontal and vertical delta values while scrolling.
    ///
    /// Default: 1.0
    #[serde(serialize_with = "crate::serialize_optional_f32_with_two_decimal_places")]
    pub scroll_sensitivity: Option<f32>,
    /// Scroll sensitivity multiplier for fast scrolling. This multiplier is applied
    /// to both the horizontal and vertical delta values while scrolling. Fast scrolling
    /// happens when a user holds the alt or option key while scrolling.
    ///
    /// Default: 4.0
    #[serde(serialize_with = "crate::serialize_optional_f32_with_two_decimal_places")]
    pub fast_scroll_sensitivity: Option<f32>,
    /// Settings for sticking scopes to the top of the editor.
    ///
    /// Default: sticky scroll is disabled
    pub sticky_scroll: Option<StickyScrollContent>,
    /// Whether the line numbers on editors gutter are relative or not.
    /// When "enabled" shows relative number of buffer lines, when "wrapped" shows
    /// relative number of display lines.
    ///
    /// Default: "disabled"
    pub relative_line_numbers: Option<RelativeLineNumbers>,
    /// When to populate a new search's query based on the text under the cursor.
    ///
    /// Default: always
    pub seed_search_query_from_cursor: Option<SeedQuerySetting>,
    pub use_smartcase_search: Option<bool>,
    /// Determines the modifier to be used to add multiple cursors with the mouse. The open hover link mouse gestures will adapt such that it do not conflict with the multicursor modifier.
    ///
    /// Default: alt
    pub multi_cursor_modifier: Option<MultiCursorModifier>,
    /// Hide the values of variables in `private` files, as defined by the
    /// private_files setting. This only changes the visual representation,
    /// the values are still present in the file and can be selected / copied / pasted
    ///
    /// Default: false
    pub redact_private_values: Option<bool>,

    /// How many lines to expand the multibuffer excerpts by default
    ///
    /// Default: 3
    pub expand_excerpt_lines: Option<u32>,

    /// How many lines of context to provide in multibuffer excerpts by default
    ///
    /// Default: 2
    pub excerpt_context_lines: Option<u32>,

    /// Whether to enable middle-click paste on Linux
    ///
    /// Default: true
    pub middle_click_paste: Option<bool>,

    /// What to do when multibuffer is double clicked in some of its excerpts
    /// (parts of singleton buffers).
    ///
    /// Default: select
    pub double_click_in_multibuffer: Option<DoubleClickInMultibuffer>,
    /// Whether the editor search results will loop
    ///
    /// Default: true
    pub search_wrap: Option<bool>,

    /// Defaults to use when opening a new buffer and project search items.
    ///
    /// Default: nothing is enabled
    pub search: Option<SearchSettingsContent>,

    /// Whether to automatically show a signature help pop-up or not.
    ///
    /// Default: false
    pub auto_signature_help: Option<bool>,

    /// Whether to show the signature help pop-up after completions or bracket pairs inserted.
    ///
    /// Default: false
    pub show_signature_help_after_edits: Option<bool>,
    /// The minimum APCA perceptual contrast to maintain when
    /// rendering text over highlight backgrounds in the editor.
    ///
    /// Values range from 0 to 106. Set to 0 to disable adjustments.
    /// Default: 45
    #[schemars(range(min = 0, max = 106))]
    pub minimum_contrast_for_highlights: Option<MinimumContrast>,

    /// Whether to follow-up empty go to definition responses from the language server or not.
    /// `FindAllReferences` allows to look up references of the same symbol instead.
    /// `None` disables the fallback.
    ///
    /// Default: FindAllReferences
    pub go_to_definition_fallback: Option<GoToDefinitionFallback>,

    /// Jupyter REPL settings.
    pub jupyter: Option<JupyterContent>,

    /// Which level to use to filter out diagnostics displayed in the editor.
    ///
    /// Affects the editor rendering only, and does not interrupt
    /// the functionality of diagnostics fetching and project diagnostics editor.
    /// Which files containing diagnostic errors/warnings to mark in the tabs.
    /// Diagnostics are only shown when file icons are also active.
    ///
    /// Shows all diagnostics if not specified.
    ///
    /// Default: warning
    pub diagnostics_max_severity: Option<DiagnosticSeverityContent>,

    /// Whether to show code action button at start of buffer line.
    ///
    /// Default: true
    pub inline_code_actions: Option<bool>,

    /// Drag and drop related settings
    pub drag_and_drop_selection: Option<DragAndDropSelectionContent>,

    /// How to render LSP `textDocument/documentColor` colors in the editor.
    ///
    /// Default: [`DocumentColorsRenderMode::Inlay`]
    pub lsp_document_colors: Option<DocumentColorsRenderMode>,
<<<<<<< HEAD

    /// Rainbow highlighting settings
    pub rainbow_highlighting: Option<RainbowHighlightingContent>,
}

/// Variable color highlighting settings.
///
/// This feature assigns consistent, distinct colors to different variables
/// to improve code readability and help distinguish between identifiers.
#[skip_serializing_none]
#[derive(Debug, Clone, Default, Serialize, Deserialize, JsonSchema, MergeFrom, PartialEq, Eq)]
pub struct RainbowHighlightingContent {
    /// Whether variable color highlighting is enabled.
    ///
    /// Default: false
    pub enabled: Option<bool>,

    /// Color generation mode.
    ///
    /// Options:
    /// - "theme_palette": Use colors from your theme's rainbow palette (respects theme design)
    /// - "dynamic_hsl": Generate colors dynamically using golden ratio for optimal distribution
    ///
    /// Default: "theme_palette"
    pub mode: Option<String>,
=======
    /// When to show the scrollbar in the completion menu.
    /// This setting can take four values:
    ///
    /// 1. Show the scrollbar if there's important information or
    ///    follow the system's configured behavior
    ///   "auto"
    /// 2. Match the system's configured behavior:
    ///    "system"
    /// 3. Always show the scrollbar:
    ///    "always"
    /// 4. Never show the scrollbar:
    ///    "never" (default)
    pub completion_menu_scrollbar: Option<ShowScrollbar>,
}

#[derive(
    Debug,
    Clone,
    Copy,
    Serialize,
    Deserialize,
    JsonSchema,
    MergeFrom,
    PartialEq,
    Eq,
    strum::VariantArray,
    strum::VariantNames,
)]
#[serde(rename_all = "snake_case")]
pub enum RelativeLineNumbers {
    Disabled,
    Enabled,
    Wrapped,
}

impl RelativeLineNumbers {
    pub fn enabled(&self) -> bool {
        match self {
            RelativeLineNumbers::Enabled | RelativeLineNumbers::Wrapped => true,
            RelativeLineNumbers::Disabled => false,
        }
    }
    pub fn wrapped(&self) -> bool {
        match self {
            RelativeLineNumbers::Enabled | RelativeLineNumbers::Disabled => false,
            RelativeLineNumbers::Wrapped => true,
        }
    }
>>>>>>> 637ff342
}

// Toolbar related settings
#[with_fallible_options]
#[derive(Debug, Clone, Default, Serialize, Deserialize, JsonSchema, MergeFrom, PartialEq, Eq)]
pub struct ToolbarContent {
    /// Whether to display breadcrumbs in the editor toolbar.
    ///
    /// Default: true
    pub breadcrumbs: Option<bool>,
    /// Whether to display quick action buttons in the editor toolbar.
    ///
    /// Default: true
    pub quick_actions: Option<bool>,
    /// Whether to show the selections menu in the editor toolbar.
    ///
    /// Default: true
    pub selections_menu: Option<bool>,
    /// Whether to display Agent review buttons in the editor toolbar.
    /// Only applicable while reviewing a file edited by the Agent.
    ///
    /// Default: true
    pub agent_review: Option<bool>,
    /// Whether to display code action buttons in the editor toolbar.
    ///
    /// Default: false
    pub code_actions: Option<bool>,
}

/// Scrollbar related settings
#[with_fallible_options]
#[derive(Clone, Debug, Serialize, Deserialize, JsonSchema, MergeFrom, PartialEq, Default)]
pub struct ScrollbarContent {
    /// When to show the scrollbar in the editor.
    ///
    /// Default: auto
    pub show: Option<ShowScrollbar>,
    /// Whether to show git diff indicators in the scrollbar.
    ///
    /// Default: true
    pub git_diff: Option<bool>,
    /// Whether to show buffer search result indicators in the scrollbar.
    ///
    /// Default: true
    pub search_results: Option<bool>,
    /// Whether to show selected text occurrences in the scrollbar.
    ///
    /// Default: true
    pub selected_text: Option<bool>,
    /// Whether to show selected symbol occurrences in the scrollbar.
    ///
    /// Default: true
    pub selected_symbol: Option<bool>,
    /// Which diagnostic indicators to show in the scrollbar:
    ///
    /// Default: all
    pub diagnostics: Option<ScrollbarDiagnostics>,
    /// Whether to show cursor positions in the scrollbar.
    ///
    /// Default: true
    pub cursors: Option<bool>,
    /// Forcefully enable or disable the scrollbar for each axis
    pub axes: Option<ScrollbarAxesContent>,
}

/// Sticky scroll related settings
#[with_fallible_options]
#[derive(Clone, Default, Debug, Serialize, Deserialize, JsonSchema, MergeFrom, PartialEq)]
pub struct StickyScrollContent {
    /// Whether sticky scroll is enabled.
    ///
    /// Default: false
    pub enabled: Option<bool>,
}

/// Minimap related settings
#[with_fallible_options]
#[derive(Clone, Default, Debug, Serialize, Deserialize, JsonSchema, MergeFrom, PartialEq)]
pub struct MinimapContent {
    /// When to show the minimap in the editor.
    ///
    /// Default: never
    pub show: Option<ShowMinimap>,

    /// Where to show the minimap in the editor.
    ///
    /// Default: [`DisplayIn::ActiveEditor`]
    pub display_in: Option<DisplayIn>,

    /// When to show the minimap thumb.
    ///
    /// Default: always
    pub thumb: Option<MinimapThumb>,

    /// Defines the border style for the minimap's scrollbar thumb.
    ///
    /// Default: left_open
    pub thumb_border: Option<MinimapThumbBorder>,

    /// How to highlight the current line in the minimap.
    ///
    /// Default: inherits editor line highlights setting
    pub current_line_highlight: Option<CurrentLineHighlight>,

    /// Maximum number of columns to display in the minimap.
    ///
    /// Default: 80
    pub max_width_columns: Option<num::NonZeroU32>,
}

/// Forcefully enable or disable the scrollbar for each axis
#[with_fallible_options]
#[derive(Clone, Debug, Serialize, Deserialize, JsonSchema, MergeFrom, PartialEq, Default)]
pub struct ScrollbarAxesContent {
    /// When false, forcefully disables the horizontal scrollbar. Otherwise, obey other settings.
    ///
    /// Default: true
    pub horizontal: Option<bool>,

    /// When false, forcefully disables the vertical scrollbar. Otherwise, obey other settings.
    ///
    /// Default: true
    pub vertical: Option<bool>,
}

/// Gutter related settings
#[with_fallible_options]
#[derive(Clone, Debug, Default, Serialize, Deserialize, JsonSchema, MergeFrom, PartialEq, Eq)]
pub struct GutterContent {
    /// Whether to show line numbers in the gutter.
    ///
    /// Default: true
    pub line_numbers: Option<bool>,
    /// Minimum number of characters to reserve space for in the gutter.
    ///
    /// Default: 4
    pub min_line_number_digits: Option<usize>,
    /// Whether to show runnable buttons in the gutter.
    ///
    /// Default: true
    pub runnables: Option<bool>,
    /// Whether to show breakpoints in the gutter.
    ///
    /// Default: true
    pub breakpoints: Option<bool>,
    /// Whether to show fold buttons in the gutter.
    ///
    /// Default: true
    pub folds: Option<bool>,
}

/// How to render LSP `textDocument/documentColor` colors in the editor.
#[derive(
    Copy,
    Clone,
    Debug,
    Default,
    Serialize,
    Deserialize,
    PartialEq,
    Eq,
    JsonSchema,
    MergeFrom,
    strum::VariantArray,
    strum::VariantNames,
)]
#[serde(rename_all = "snake_case")]
pub enum DocumentColorsRenderMode {
    /// Do not query and render document colors.
    None,
    /// Render document colors as inlay hints near the color text.
    #[default]
    Inlay,
    /// Draw a border around the color text.
    Border,
    /// Draw a background behind the color text.
    Background,
}

#[derive(
    Copy,
    Clone,
    Debug,
    Serialize,
    Deserialize,
    PartialEq,
    Eq,
    JsonSchema,
    MergeFrom,
    strum::VariantArray,
    strum::VariantNames,
)]
#[serde(rename_all = "snake_case")]
pub enum CurrentLineHighlight {
    // Don't highlight the current line.
    None,
    // Highlight the gutter area.
    Gutter,
    // Highlight the editor area.
    Line,
    // Highlight the full line.
    All,
}

/// When to populate a new search's query based on the text under the cursor.
#[derive(
    Copy,
    Clone,
    Debug,
    Serialize,
    Deserialize,
    PartialEq,
    Eq,
    JsonSchema,
    MergeFrom,
    strum::VariantArray,
    strum::VariantNames,
)]
#[serde(rename_all = "snake_case")]
pub enum SeedQuerySetting {
    /// Always populate the search query with the word under the cursor.
    Always,
    /// Only populate the search query when there is text selected.
    Selection,
    /// Never populate the search query
    Never,
}

/// What to do when multibuffer is double clicked in some of its excerpts (parts of singleton buffers).
#[derive(
    Default,
    Copy,
    Clone,
    Debug,
    Serialize,
    Deserialize,
    PartialEq,
    Eq,
    JsonSchema,
    MergeFrom,
    strum::VariantArray,
    strum::VariantNames,
)]
#[serde(rename_all = "snake_case")]
pub enum DoubleClickInMultibuffer {
    /// Behave as a regular buffer and select the whole word.
    #[default]
    Select,
    /// Open the excerpt clicked as a new buffer in the new tab, if no `alt` modifier was pressed during double click.
    /// Otherwise, behave as a regular buffer and select the whole word.
    Open,
}

/// When to show the minimap thumb.
///
/// Default: always
#[derive(
    Copy,
    Clone,
    Debug,
    Default,
    Serialize,
    Deserialize,
    JsonSchema,
    MergeFrom,
    PartialEq,
    Eq,
    strum::VariantArray,
    strum::VariantNames,
)]
#[serde(rename_all = "snake_case")]
pub enum MinimapThumb {
    /// Show the minimap thumb only when the mouse is hovering over the minimap.
    Hover,
    /// Always show the minimap thumb.
    #[default]
    Always,
}

/// Defines the border style for the minimap's scrollbar thumb.
///
/// Default: left_open
#[derive(
    Copy,
    Clone,
    Debug,
    Default,
    Serialize,
    Deserialize,
    JsonSchema,
    MergeFrom,
    PartialEq,
    Eq,
    strum::VariantArray,
    strum::VariantNames,
)]
#[serde(rename_all = "snake_case")]
pub enum MinimapThumbBorder {
    /// Displays a border on all sides of the thumb.
    Full,
    /// Displays a border on all sides except the left side of the thumb.
    #[default]
    LeftOpen,
    /// Displays a border on all sides except the right side of the thumb.
    RightOpen,
    /// Displays a border only on the left side of the thumb.
    LeftOnly,
    /// Displays the thumb without any border.
    None,
}

/// Which diagnostic indicators to show in the scrollbar.
///
/// Default: all
#[derive(
    Copy,
    Clone,
    Debug,
    Serialize,
    Deserialize,
    JsonSchema,
    MergeFrom,
    PartialEq,
    Eq,
    strum::VariantArray,
    strum::VariantNames,
)]
#[serde(rename_all = "lowercase")]
pub enum ScrollbarDiagnostics {
    /// Show all diagnostic levels: hint, information, warnings, error.
    All,
    /// Show only the following diagnostic levels: information, warning, error.
    Information,
    /// Show only the following diagnostic levels: warning, error.
    Warning,
    /// Show only the following diagnostic level: error.
    Error,
    /// Do not show diagnostics.
    None,
}

/// The key to use for adding multiple cursors
///
/// Default: alt
#[derive(
    Copy,
    Clone,
    Debug,
    Serialize,
    Deserialize,
    JsonSchema,
    MergeFrom,
    PartialEq,
    Eq,
    strum::VariantArray,
    strum::VariantNames,
)]
#[serde(rename_all = "snake_case")]
pub enum MultiCursorModifier {
    Alt,
    #[serde(alias = "cmd", alias = "ctrl")]
    CmdOrCtrl,
}

/// Whether the editor will scroll beyond the last line.
///
/// Default: one_page
#[derive(
    Copy,
    Clone,
    Debug,
    Serialize,
    Deserialize,
    JsonSchema,
    MergeFrom,
    PartialEq,
    Eq,
    strum::VariantArray,
    strum::VariantNames,
)]
#[serde(rename_all = "snake_case")]
pub enum ScrollBeyondLastLine {
    /// The editor will not scroll beyond the last line.
    Off,

    /// The editor will scroll beyond the last line by one page.
    OnePage,

    /// The editor will scroll beyond the last line by the same number of lines as vertical_scroll_margin.
    VerticalScrollMargin,
}

/// The shape of a selection cursor.
#[derive(
    Copy,
    Clone,
    Debug,
    Default,
    Serialize,
    Deserialize,
    PartialEq,
    Eq,
    JsonSchema,
    MergeFrom,
    strum::VariantArray,
    strum::VariantNames,
)]
#[serde(rename_all = "snake_case")]
pub enum CursorShape {
    /// A vertical bar
    #[default]
    Bar,
    /// A block that surrounds the following character
    Block,
    /// An underline that runs along the following character
    Underline,
    /// A box drawn around the following character
    Hollow,
}

/// What to do when go to definition yields no results.
#[derive(
    Copy,
    Clone,
    Debug,
    Default,
    Serialize,
    Deserialize,
    PartialEq,
    Eq,
    JsonSchema,
    MergeFrom,
    strum::VariantArray,
    strum::VariantNames,
)]
#[serde(rename_all = "snake_case")]
pub enum GoToDefinitionFallback {
    /// Disables the fallback.
    None,
    /// Looks up references of the same symbol instead.
    #[default]
    FindAllReferences,
}

/// Determines when the mouse cursor should be hidden in an editor or input box.
///
/// Default: on_typing_and_movement
#[derive(
    Copy,
    Clone,
    Debug,
    Default,
    Serialize,
    Deserialize,
    PartialEq,
    Eq,
    JsonSchema,
    MergeFrom,
    strum::VariantArray,
    strum::VariantNames,
)]
#[serde(rename_all = "snake_case")]
pub enum HideMouseMode {
    /// Never hide the mouse cursor
    Never,
    /// Hide only when typing
    OnTyping,
    /// Hide on both typing and cursor movement
    #[default]
    OnTypingAndMovement,
}

/// Determines how snippets are sorted relative to other completion items.
///
/// Default: inline
#[derive(
    Copy,
    Clone,
    Debug,
    Default,
    Serialize,
    Deserialize,
    PartialEq,
    Eq,
    JsonSchema,
    MergeFrom,
    strum::VariantArray,
    strum::VariantNames,
)]
#[serde(rename_all = "snake_case")]
pub enum SnippetSortOrder {
    /// Place snippets at the top of the completion list
    Top,
    /// Sort snippets normally using the default comparison logic
    #[default]
    Inline,
    /// Place snippets at the bottom of the completion list
    Bottom,
    /// Do not show snippets in the completion list
    None,
}

/// Default options for buffer and project search items.
#[with_fallible_options]
#[derive(Clone, Default, Debug, Serialize, Deserialize, JsonSchema, MergeFrom, PartialEq, Eq)]
pub struct SearchSettingsContent {
    /// Whether to show the project search button in the status bar.
    pub button: Option<bool>,
    /// Whether to only match on whole words.
    pub whole_word: Option<bool>,
    /// Whether to match case sensitively.
    pub case_sensitive: Option<bool>,
    /// Whether to include gitignored files in search results.
    pub include_ignored: Option<bool>,
    /// Whether to interpret the search query as a regular expression.
    pub regex: Option<bool>,
    /// Whether to center the cursor on each search match when navigating.
    pub center_on_match: Option<bool>,
}

#[with_fallible_options]
#[derive(Default, Clone, Debug, Serialize, Deserialize, PartialEq, Eq, JsonSchema, MergeFrom)]
#[serde(rename_all = "snake_case")]
pub struct JupyterContent {
    /// Whether the Jupyter feature is enabled.
    ///
    /// Default: true
    pub enabled: Option<bool>,

    /// Default kernels to select for each language.
    ///
    /// Default: `{}`
    pub kernel_selections: Option<HashMap<String, String>>,
}

/// Whether to allow drag and drop text selection in buffer.
#[with_fallible_options]
#[derive(Clone, Default, Debug, Serialize, Deserialize, JsonSchema, MergeFrom, PartialEq, Eq)]
pub struct DragAndDropSelectionContent {
    /// When true, enables drag and drop text selection in buffer.
    ///
    /// Default: true
    pub enabled: Option<bool>,

    /// The delay in milliseconds that must elapse before drag and drop is allowed. Otherwise, a new text selection is created.
    ///
    /// Default: 300
    pub delay: Option<DelayMs>,
}

/// When to show the minimap in the editor.
///
/// Default: never
#[derive(
    Copy,
    Clone,
    Debug,
    Default,
    Serialize,
    Deserialize,
    JsonSchema,
    MergeFrom,
    PartialEq,
    Eq,
    strum::VariantArray,
    strum::VariantNames,
)]
#[serde(rename_all = "snake_case")]
pub enum ShowMinimap {
    /// Follow the visibility of the scrollbar.
    Auto,
    /// Always show the minimap.
    Always,
    /// Never show the minimap.
    #[default]
    Never,
}

/// Where to show the minimap in the editor.
///
/// Default: all_editors
#[derive(
    Copy,
    Clone,
    Debug,
    Default,
    Serialize,
    Deserialize,
    JsonSchema,
    MergeFrom,
    PartialEq,
    Eq,
    strum::VariantArray,
    strum::VariantNames,
)]
#[serde(rename_all = "snake_case")]
pub enum DisplayIn {
    /// Show on all open editors.
    AllEditors,
    /// Show the minimap on the active editor only.
    #[default]
    ActiveEditor,
}

/// Minimum APCA perceptual contrast for text over highlight backgrounds.
///
/// Valid range: 0.0 to 106.0
/// Default: 45.0
#[derive(
    Clone,
    Copy,
    Debug,
    Serialize,
    Deserialize,
    JsonSchema,
    MergeFrom,
    PartialEq,
    PartialOrd,
    derive_more::FromStr,
)]
#[serde(transparent)]
pub struct MinimumContrast(
    #[serde(serialize_with = "crate::serialize_f32_with_two_decimal_places")] pub f32,
);

impl Display for MinimumContrast {
    fn fmt(&self, f: &mut std::fmt::Formatter<'_>) -> std::fmt::Result {
        write!(f, "{:.1}", self.0)
    }
}

impl From<f32> for MinimumContrast {
    fn from(x: f32) -> Self {
        Self(x)
    }
}

/// Opacity of the inactive panes. 0 means transparent, 1 means opaque.
///
/// Valid range: 0.0 to 1.0
/// Default: 1.0
#[derive(
    Clone,
    Copy,
    Debug,
    Serialize,
    Deserialize,
    JsonSchema,
    MergeFrom,
    PartialEq,
    PartialOrd,
    derive_more::FromStr,
)]
#[serde(transparent)]
pub struct InactiveOpacity(
    #[serde(serialize_with = "serialize_f32_with_two_decimal_places")] pub f32,
);

impl Display for InactiveOpacity {
    fn fmt(&self, f: &mut std::fmt::Formatter<'_>) -> std::fmt::Result {
        write!(f, "{:.1}", self.0)
    }
}

impl From<f32> for InactiveOpacity {
    fn from(x: f32) -> Self {
        Self(x)
    }
}

/// Centered layout related setting (left/right).
///
/// Valid range: 0.0 to 0.4
/// Default: 2.0
#[derive(
    Clone,
    Copy,
    Debug,
    Serialize,
    Deserialize,
    MergeFrom,
    PartialEq,
    PartialOrd,
    derive_more::FromStr,
)]
#[serde(transparent)]
pub struct CenteredPaddingSettings(
    #[serde(serialize_with = "serialize_f32_with_two_decimal_places")] pub f32,
);

impl CenteredPaddingSettings {
    pub const MIN_PADDING: f32 = 0.0;
    // This is an f64 so serde_json can give a type hint without random numbers in the back
    pub const DEFAULT_PADDING: f64 = 0.2;
    pub const MAX_PADDING: f32 = 0.4;
}

impl Display for CenteredPaddingSettings {
    fn fmt(&self, f: &mut std::fmt::Formatter<'_>) -> std::fmt::Result {
        write!(f, "{:.2}", self.0)
    }
}

impl From<f32> for CenteredPaddingSettings {
    fn from(x: f32) -> Self {
        Self(x)
    }
}

impl Default for CenteredPaddingSettings {
    fn default() -> Self {
        Self(Self::DEFAULT_PADDING as f32)
    }
}

impl schemars::JsonSchema for CenteredPaddingSettings {
    fn schema_name() -> std::borrow::Cow<'static, str> {
        "CenteredPaddingSettings".into()
    }

    fn json_schema(_: &mut schemars::SchemaGenerator) -> schemars::Schema {
        use schemars::json_schema;
        json_schema!({
            "type": "number",
            "minimum": Self::MIN_PADDING,
            "maximum": Self::MAX_PADDING,
            "default": Self::DEFAULT_PADDING,
            "description": "Centered layout related setting (left/right)."
        })
    }
}<|MERGE_RESOLUTION|>--- conflicted
+++ resolved
@@ -202,33 +202,6 @@
     ///
     /// Default: [`DocumentColorsRenderMode::Inlay`]
     pub lsp_document_colors: Option<DocumentColorsRenderMode>,
-<<<<<<< HEAD
-
-    /// Rainbow highlighting settings
-    pub rainbow_highlighting: Option<RainbowHighlightingContent>,
-}
-
-/// Variable color highlighting settings.
-///
-/// This feature assigns consistent, distinct colors to different variables
-/// to improve code readability and help distinguish between identifiers.
-#[skip_serializing_none]
-#[derive(Debug, Clone, Default, Serialize, Deserialize, JsonSchema, MergeFrom, PartialEq, Eq)]
-pub struct RainbowHighlightingContent {
-    /// Whether variable color highlighting is enabled.
-    ///
-    /// Default: false
-    pub enabled: Option<bool>,
-
-    /// Color generation mode.
-    ///
-    /// Options:
-    /// - "theme_palette": Use colors from your theme's rainbow palette (respects theme design)
-    /// - "dynamic_hsl": Generate colors dynamically using golden ratio for optimal distribution
-    ///
-    /// Default: "theme_palette"
-    pub mode: Option<String>,
-=======
     /// When to show the scrollbar in the completion menu.
     /// This setting can take four values:
     ///
@@ -242,6 +215,30 @@
     /// 4. Never show the scrollbar:
     ///    "never" (default)
     pub completion_menu_scrollbar: Option<ShowScrollbar>,
+
+    /// Rainbow highlighting settings
+    pub rainbow_highlighting: Option<RainbowHighlightingContent>,
+}
+
+/// Variable color highlighting settings.
+///
+/// This feature assigns consistent, distinct colors to different variables
+/// to improve code readability and help distinguish between identifiers.
+#[derive(Debug, Clone, Default, Serialize, Deserialize, JsonSchema, MergeFrom, PartialEq, Eq)]
+pub struct RainbowHighlightingContent {
+    /// Whether variable color highlighting is enabled.
+    ///
+    /// Default: false
+    pub enabled: Option<bool>,
+
+    /// Color generation mode.
+    ///
+    /// Options:
+    /// - "theme_palette": Use colors from your theme's rainbow palette (respects theme design)
+    /// - "dynamic_hsl": Generate colors dynamically using golden ratio for optimal distribution
+    ///
+    /// Default: "theme_palette"
+    pub mode: Option<String>,
 }
 
 #[derive(
@@ -277,7 +274,6 @@
             RelativeLineNumbers::Wrapped => true,
         }
     }
->>>>>>> 637ff342
 }
 
 // Toolbar related settings
