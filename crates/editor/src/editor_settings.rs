--- conflicted
+++ resolved
@@ -1,8 +1,4 @@
-<<<<<<< HEAD
-use std::num::NonZeroU32;
-=======
 use core::num;
->>>>>>> 14b41b12
 
 use gpui::App;
 use language::CursorShape;
@@ -13,10 +9,6 @@
     GoToDefinitionFallback, HideMouseMode, MinimapThumb, MinimapThumbBorder, MultiCursorModifier,
     ScrollBeyondLastLine, ScrollbarDiagnostics, SeedQuerySetting, ShowMinimap, SnippetSortOrder,
 };
-<<<<<<< HEAD
-use settings::{Settings, SettingsContent, VsCodeSettings};
-=======
->>>>>>> 14b41b12
 use ui::scrollbars::{ScrollbarVisibility, ShowScrollbar};
 
 /// Imports from the VSCode settings at
