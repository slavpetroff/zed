--- conflicted
+++ resolved
@@ -5026,11 +5026,7 @@
     follower.read_with(cx, |follower, cx| {
         assert_eq!(follower.selections.ranges(cx), vec![1..1]);
     });
-<<<<<<< HEAD
-=======
-    assert_eq!(follower.read(cx).selections.ranges(cx), vec![1..1]);
     assert_eq!(*is_still_following.borrow(), true);
->>>>>>> fcea254e
 
     // Update the scroll position only
     leader.update(cx, |leader, cx| {
@@ -5065,11 +5061,7 @@
         assert_eq!(follower.scroll_position(cx), vec2f(1.5, 0.0));
         assert_eq!(follower.selections.ranges(cx), vec![0..0]);
     });
-<<<<<<< HEAD
-=======
-    assert_eq!(follower.read(cx).selections.ranges(cx), vec![0..0]);
     assert_eq!(*is_still_following.borrow(), true);
->>>>>>> fcea254e
 
     // Creating a pending selection that precedes another selection
     leader.update(cx, |leader, cx| {
@@ -5085,11 +5077,7 @@
     follower.read_with(cx, |follower, cx| {
         assert_eq!(follower.selections.ranges(cx), vec![0..0, 1..1]);
     });
-<<<<<<< HEAD
-=======
-    assert_eq!(follower.read(cx).selections.ranges(cx), vec![0..0, 1..1]);
     assert_eq!(*is_still_following.borrow(), true);
->>>>>>> fcea254e
 
     // Extend the pending selection so that it surrounds another selection
     leader.update(cx, |leader, cx| {
@@ -5104,7 +5092,19 @@
     follower.read_with(cx, |follower, cx| {
         assert_eq!(follower.selections.ranges(cx), vec![0..2]);
     });
-<<<<<<< HEAD
+
+    // Scrolling locally breaks the follow
+    follower.update(cx, |follower, cx| {
+        let top_anchor = follower.buffer().read(cx).read(cx).anchor_after(0);
+        follower.set_scroll_anchor(
+            ScrollAnchor {
+                top_anchor,
+                offset: vec2f(0.0, 0.5),
+            },
+            cx,
+        );
+    });
+    assert_eq!(*is_still_following.borrow(), false);
 }
 
 #[gpui::test]
@@ -5246,22 +5246,6 @@
         follower_1.read_with(cx, Editor::text),
         leader.read_with(cx, Editor::text)
     );
-=======
-    assert_eq!(follower.read(cx).selections.ranges(cx), vec![0..2]);
-
-    // Scrolling locally breaks the follow
-    follower.update(cx, |follower, cx| {
-        let top_anchor = follower.buffer().read(cx).read(cx).anchor_after(0);
-        follower.set_scroll_anchor(
-            ScrollAnchor {
-                top_anchor,
-                offset: vec2f(0.0, 0.5),
-            },
-            cx,
-        );
-    });
-    assert_eq!(*is_still_following.borrow(), false);
->>>>>>> fcea254e
 }
 
 #[test]
