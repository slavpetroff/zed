--- conflicted
+++ resolved
@@ -1584,22 +1584,9 @@
   // }
   //
   "file_types": {
-<<<<<<< HEAD
-    "JSONC": [
-      "**/.zed/**/*.json",
-      "**/zed/**/*.json",
-      "**/Zed/**/*.json",
-      "**/.vscode/**/*.json",
-      "tsconfig*.json"
-    ],
-    "Shell Script": [
-      ".env.*"
-    ]
-=======
     "JSONC": ["**/.zed/**/*.json", "**/zed/**/*.json", "**/Zed/**/*.json", "**/.vscode/**/*.json", "tsconfig*.json"],
     "Markdown": [".rules", ".cursorrules", ".windsurfrules", ".clinerules"],
     "Shell Script": [".env.*"]
->>>>>>> 14b41b12
   },
   // Settings for which version of Node.js and NPM to use when installing
   // language servers and Copilot.
@@ -1824,15 +1811,7 @@
       }
     },
     "Kotlin": {
-<<<<<<< HEAD
-      "language_servers": [
-        "kotlin-language-server",
-        "!kotlin-lsp",
-        "..."
-      ]
-=======
       "language_servers": ["!kotlin-language-server", "kotlin-lsp", "..."]
->>>>>>> 14b41b12
     },
     "LaTeX": {
       "formatter": "language_server",
@@ -1879,14 +1858,8 @@
           "name": "ruff"
         }
       },
-<<<<<<< HEAD
-      "debuggers": [
-        "Debugpy"
-      ]
-=======
       "debuggers": ["Debugpy"],
       "language_servers": ["basedpyright", "ruff", "!ty", "!pyrefly", "!pyright", "!pylsp", "..."]
->>>>>>> 14b41b12
     },
     "Ruby": {
       "language_servers": [
@@ -1958,14 +1931,7 @@
       "use_on_type_format": false
     },
     "Vue.js": {
-<<<<<<< HEAD
-      "language_servers": [
-        "vue-language-server",
-        "..."
-      ],
-=======
       "language_servers": ["vue-language-server", "vtsls", "..."],
->>>>>>> 14b41b12
       "prettier": {
         "allowed": true
       }
